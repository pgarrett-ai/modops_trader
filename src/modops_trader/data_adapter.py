<<<<<<< HEAD
"""
modops_trader.data_adapter

Week-1 scaffold for the lightweight trading agent.

Author: Codex — generated scaffold.
"""

from __future__ import annotations

import time
from dataclasses import dataclass
from typing import Iterator

import numpy as np
import pandas as pd

try:
    import yfinance as yf
except Exception:  # pragma: no cover - if yfinance missing
    yf = None

np.random.seed(0)

FeatureFrame = pd.DataFrame


@dataclass
class DataAdapter:
    """Fetch tick data and compute features.

    Args:
        ticker: Symbol to download.
        period: Historical lookback period.
        interval: Data interval.
    """

    ticker: str
    period: str = "1d"
    interval: str = "1m"

    def fetch_ticks(self) -> pd.DataFrame:
        """Download tick data via ``yfinance``.

        Returns:
            Raw OHLC dataframe.
        """
        if yf is None:
            return self._dummy_ticks()
        try:
            df = yf.download(
                tickers=self.ticker,
                period=self.period,
                interval=self.interval,
                progress=False,
            )
        except Exception:
            df = self._dummy_ticks()
        return df

    def _dummy_ticks(self) -> pd.DataFrame:
        freq = "1min" if self.interval.endswith("m") else self.interval
        idx = pd.date_range(
            end=pd.Timestamp.now(), periods=10, freq=freq
        )
        data = np.random.random((len(idx), 4))
        return pd.DataFrame(data, columns=["Open", "High", "Low", "Close"], index=idx)

    def compute_features(self, df: pd.DataFrame) -> FeatureFrame:
        """Compute feature frame.

        Args:
            df: Raw OHLC data.

        Returns:
            FeatureFrame with engineered columns.
        """
        close = df["Close"]
        if isinstance(close, pd.DataFrame):
            close = close.iloc[:, 0]
        log_ret = np.log(close).diff().fillna(0.0)
        ewma_vol = log_ret.ewm(span=20).std().fillna(0.0)
        imbalance = pd.Series(0.0, index=df.index)
        reynolds = log_ret.abs() / (ewma_vol + 1e-6)
        vorticity = log_ret.diff().fillna(0.0)
        dissipation = log_ret.pow(2)
        features = pd.DataFrame(
            {
                "log_ret": log_ret,
                "ewma_vol": ewma_vol,
                "imbalance": imbalance,
                "reynolds": reynolds,
                "vorticity": vorticity,
                "dissipation": dissipation,
            }
        )
        return features

    def get_feature_frame(self) -> FeatureFrame:
        """Convenience wrapper to fetch ticks and compute features."""
        raw = self.fetch_ticks()
        return self.compute_features(raw)

    def stream_features(
        self, duration: int = 60, sleep_s: float = 1.0
    ) -> Iterator[FeatureFrame]:
        """Yield features for ``duration`` seconds."""
        end = time.time() + duration
        while time.time() < end:
            yield self.get_feature_frame()
            time.sleep(sleep_s)

=======
"""
modops_trader.data_adapter

Fetch tick data via Charles Schwab WebSocket or yfinance fallback,
compute fluid-style features, and backfill multi-year history.

Author: pgrrt
"""

from __future__ import annotations
import os
import time
import asyncio
import logging
import datetime
from dataclasses import dataclass
from typing import Iterator, AsyncIterator, List

import numpy as np
import pandas as pd
import yfinance as yf  # fallback data source 
from tenacity import retry, stop_after_attempt, wait_exponential  # retry logic 

# Schwabdev imports
from schwab.client import Client as SchwabClient  # core API client 
from schwab.streaming import StreamClient         # websockets feed 

logger = logging.getLogger(__name__)
logger.setLevel(logging.INFO)
handler = logging.StreamHandler()
handler.setFormatter(logging.Formatter("%(asctime)s %(levelname)s %(message)s"))
logger.addHandler(handler)

FeatureFrame = pd.DataFrame


@dataclass(frozen=True)
class AdapterConfig:
    symbols: List[str]
    depth: int = 5
    backfill_years: int = 6
    retry_attempts: int = 3
    max_backoff: int = 30  # seconds


class DataAdapter:
    """Orchestrates streaming, feature computation, and history backfill."""

    def __init__(self, cfg: AdapterConfig) -> None:
        self._cfg = cfg
        key = os.getenv("SW_APP_KEY", "")
        secret = os.getenv("SW_APP_SECRET", "")
        if key and secret and SchwabClient:
            logger.info("Using Charles Schwab API")  # :contentReference[oaicite:9]{index=9}
            self._client = SchwabClient(key, secret)
            self._stream = StreamClient(self._client)
            self._use_schwab = True
        else:
            logger.info("Falling back to yfinance")  # :contentReference[oaicite:10]{index=10}
            self._use_schwab = False

        np.random.seed(0)

    async def _stream_schwab(self, duration: int) -> AsyncIterator[FeatureFrame]:
        """Async generator: subscribe & yield features per tick."""
        await self._stream.login()
        # subscribe to quotes + book depth
        await self._stream.subscribe(
            self._cfg.symbols,
            fields=["quote", "bookDepth"]
        )
        start = time.time()
        async for msg in self._stream.stream():
            now = pd.Timestamp.now()
            q = msg.get("quote", {})
            depth = msg.get("bookDepth", [])
            # build a single-row DataFrame
            df = pd.DataFrame(
                {
                    "Open":   [q.get("last")],
                    "High":   [q.get("last")],
                    "Low":    [q.get("last")],
                    "Close":  [q.get("last")],
                    "Bid":    [q.get("bid")],
                    "Ask":    [q.get("ask")],
                    "Depth":  [depth[: self._cfg.depth]]
                },
                index=[now],
            )
            yield self.compute_features(df)
            if time.time() - start > duration:
                break

    def stream_features(self, duration: int = 60) -> Iterator[FeatureFrame]:
        """Synchronous wrapper around async stream or HTTP polling."""
        if self._use_schwab:
            loop = asyncio.get_event_loop()
            agen = self._stream_schwab(duration)
            return loop.run_until_complete(_collect_async(agen))
        else:
            return self._poll_yfinance(duration)

    def _poll_yfinance(self, duration: int) -> Iterator[FeatureFrame]:
        """HTTP-poll last‐row every second from yfinance."""
        end = time.time() + duration
        while time.time() < end:
            df = yf.download(
                tickers=self._cfg.symbols,
                period="1d",
                interval="1m",
                progress=False,
            )
            row = df.iloc[[-1]]
            row["Bid"] = row["Close"] * 0.999
            row["Ask"] = row["Close"] * 1.001
            yield self.compute_features(row)
            time.sleep(1.0)

    @retry(
        stop=stop_after_attempt(AdapterConfig.retry_attempts),
        wait=wait_exponential(multiplier=1, max=AdapterConfig.max_backoff),
        reraise=True,
    )
    def fetch_historical(self, symbol: str) -> pd.DataFrame:
        """Fetch historical bars up to backfill_years."""
        end = datetime.date.today()
        start = end - datetime.timedelta(days=365 * self._cfg.backfill_years)
        if self._use_schwab:
            try:
                df = self._client.get_historical(
                    symbol, start.isoformat(), end.isoformat(), interval="1d"
                )
                logger.info("Schwab historical OK for %s", symbol)
                return pd.DataFrame(df)
            except Exception:
                logger.warning("Schwab historical failed for %s; falling back", symbol)
        # Yahoo intraday limit: 1m for last 7 days, <1d for 60 days 
        df_daily = yf.download(symbol, start=start, end=end, interval="1d", progress=False)
        df_minute = yf.download(symbol, period="7d", interval="1m", progress=False)
        return pd.concat([df_daily, df_minute]).drop_duplicates().sort_index()

    def backfill_all(self) -> dict[str, pd.DataFrame]:
        """One-time multi‐symbol stock/ETF backfill."""
        history = {}
        for s in self._cfg.symbols:
            history[s] = self.fetch_historical(s)
        return history

    def backfill_options(self, symbol: str) -> pd.DataFrame:
        """Fetch current option chain; true historical not available."""
        tk = yf.Ticker(symbol)
        chains = []
        for exp in tk.options:
            calls = tk.option_chain(exp).calls.assign(expiration=exp)
            puts  = tk.option_chain(exp).puts.assign(expiration=exp)
            chains.append(pd.concat([calls, puts]))
        df = pd.concat(chains)
        logger.warning("Live-only options chain for %s; historical unsupported", symbol)
        return df

    def compute_features(self, df: pd.DataFrame) -> FeatureFrame:
        """Compute log-ret, EWMA vol, imbalance, Reynolds, vorticity, dissipation."""
        close = df["Close"].squeeze()
        log_ret = np.log(close).diff().fillna(0.0)
        ewma_vol = log_ret.ewm(span=20).std().fillna(0.0)
        imbalance = (df["Depth"].apply(len).fillna(0) / self._cfg.depth).clip(0,1)
        reynolds = log_ret.abs() / (ewma_vol + 1e-6)
        vorticity = log_ret.diff().fillna(0.0)
        dissipation = log_ret.pow(2)
        feats = pd.DataFrame(
            {
                "log_ret":    log_ret,
                "ewma_vol":   ewma_vol,
                "imbalance":  imbalance,
                "reynolds":   reynolds,
                "vorticity":  vorticity,
                "dissipation": dissipation,
            },
            index=df.index,
        )
        return feats


def _collect_async(agen: AsyncIterator[FeatureFrame]) -> List[FeatureFrame]:
    """Helper: collect async generator into list."""
    items = []
    async def _run():
        async for x in agen:
            items.append(x)
        return items
    return asyncio.get_event_loop().run_until_complete(_run())
>>>>>>> 9ee62341
<|MERGE_RESOLUTION|>--- conflicted
+++ resolved
@@ -1,117 +1,3 @@
-<<<<<<< HEAD
-"""
-modops_trader.data_adapter
-
-Week-1 scaffold for the lightweight trading agent.
-
-Author: Codex — generated scaffold.
-"""
-
-from __future__ import annotations
-
-import time
-from dataclasses import dataclass
-from typing import Iterator
-
-import numpy as np
-import pandas as pd
-
-try:
-    import yfinance as yf
-except Exception:  # pragma: no cover - if yfinance missing
-    yf = None
-
-np.random.seed(0)
-
-FeatureFrame = pd.DataFrame
-
-
-@dataclass
-class DataAdapter:
-    """Fetch tick data and compute features.
-
-    Args:
-        ticker: Symbol to download.
-        period: Historical lookback period.
-        interval: Data interval.
-    """
-
-    ticker: str
-    period: str = "1d"
-    interval: str = "1m"
-
-    def fetch_ticks(self) -> pd.DataFrame:
-        """Download tick data via ``yfinance``.
-
-        Returns:
-            Raw OHLC dataframe.
-        """
-        if yf is None:
-            return self._dummy_ticks()
-        try:
-            df = yf.download(
-                tickers=self.ticker,
-                period=self.period,
-                interval=self.interval,
-                progress=False,
-            )
-        except Exception:
-            df = self._dummy_ticks()
-        return df
-
-    def _dummy_ticks(self) -> pd.DataFrame:
-        freq = "1min" if self.interval.endswith("m") else self.interval
-        idx = pd.date_range(
-            end=pd.Timestamp.now(), periods=10, freq=freq
-        )
-        data = np.random.random((len(idx), 4))
-        return pd.DataFrame(data, columns=["Open", "High", "Low", "Close"], index=idx)
-
-    def compute_features(self, df: pd.DataFrame) -> FeatureFrame:
-        """Compute feature frame.
-
-        Args:
-            df: Raw OHLC data.
-
-        Returns:
-            FeatureFrame with engineered columns.
-        """
-        close = df["Close"]
-        if isinstance(close, pd.DataFrame):
-            close = close.iloc[:, 0]
-        log_ret = np.log(close).diff().fillna(0.0)
-        ewma_vol = log_ret.ewm(span=20).std().fillna(0.0)
-        imbalance = pd.Series(0.0, index=df.index)
-        reynolds = log_ret.abs() / (ewma_vol + 1e-6)
-        vorticity = log_ret.diff().fillna(0.0)
-        dissipation = log_ret.pow(2)
-        features = pd.DataFrame(
-            {
-                "log_ret": log_ret,
-                "ewma_vol": ewma_vol,
-                "imbalance": imbalance,
-                "reynolds": reynolds,
-                "vorticity": vorticity,
-                "dissipation": dissipation,
-            }
-        )
-        return features
-
-    def get_feature_frame(self) -> FeatureFrame:
-        """Convenience wrapper to fetch ticks and compute features."""
-        raw = self.fetch_ticks()
-        return self.compute_features(raw)
-
-    def stream_features(
-        self, duration: int = 60, sleep_s: float = 1.0
-    ) -> Iterator[FeatureFrame]:
-        """Yield features for ``duration`` seconds."""
-        end = time.time() + duration
-        while time.time() < end:
-            yield self.get_feature_frame()
-            time.sleep(sleep_s)
-
-=======
 """
 modops_trader.data_adapter
 
@@ -302,5 +188,4 @@
         async for x in agen:
             items.append(x)
         return items
-    return asyncio.get_event_loop().run_until_complete(_run())
->>>>>>> 9ee62341
+    return asyncio.get_event_loop().run_until_complete(_run())